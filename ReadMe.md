# Yandex Tracker API Integration

<<<<<<< HEAD
**Version: 0.1.2**
=======
**Version: 0.1.1**
>>>>>>> 46831af6

Author: Svyatoslav Sporyhin  
Email: svyat1996@gmail.com

## Overview

This project provides a Rust-based solution for integrating with the Yandex Tracker API. It includes functionality for authentication, task management (creating, updating, deleting tasks), and batch processing of tasks using Yandex Tracker.

## Features

- **Authentication**: Handles OAuth 2.0 authentication with Yandex, including token management.
- **Task Management**: Create, update, and delete tasks in Yandex Tracker.
- **Batch Processing**: Process tasks in batches from a JSON file.
- **Configuration**: Load configuration from a TOML file.

## Getting Started

### Prerequisites

- Rust (latest stable version)
- Yandex account with Tracker API access
- `cargo` for Rust package management

### Installation

1. Clone the repository:
```bash
    git clone https://github.com/yourusername/yandex-tracker-api-integration.git
    cd yandex-tracker-api-integration
```

2. Install dependencies:
```bash
    cargo build
```

3. Create a `config.toml` file in the project root with the following content:
```toml
    organization_id = "your_org_id"
    yandex_client_id = "your_client_id"
    yandex_client_secret = "your_client_secret"
    redirect_uri = "http://localhost:8080/redirect"
```

4. Create a `tasks.json` file in the project root with the desired tasks to be processed:

```json
    {
        "created": [
            {
                "queue": "YOUR_QUEUE_NAME",
                "summary": "Example task",
                "description": "This is an example task",
                "type": "task",
                "assignee": "assignee_email",
                "priority": "normal"
            }
        ],
        "updated": [
            {
                "issue_id": "TASK-123",
                "mut_task": {
                    "summary": "Updated task summary",
                    "description": "Updated description",
                    "type": "task",
                    "assignee": "new_assignee_email",
                    "priority": "high"
                }
            }
        ],
        "deleted": [
            "TASK-124"
        ]
    }
```

### Usage

To run the project:

```bash
cargo run
```

The application will:

1. Load the configuration from `config.toml`.
2. Check for a local token or initiate the OAuth flow to obtain a new token.
3. Process tasks specified in `tasks.json`.

### Project Structure

- **main.rs**: Entry point of the application.
- **config.rs**: Handles configuration loading.
- **modules/authorization**: Contains authentication-related functionality.
    - `auth_error.rs`: Defines errors related to authentication.
    - `token_response.rs`: Manages token saving/loading.
- **modules/task**: Contains task management functionality.
    - `task_batch.rs`: Manages batch processing of tasks.
    - `task_manager.rs`: Handles creating, updating, and deleting tasks.

### Example

To add a new task, update the `tasks.json` file as follows:

```json
{
    "created": [
        {
            "queue": "YOUR_QUEUE_NAME",
            "summary": "New task example",
            "description": "Description of the new task",
            "type": "task",
            "assignee": "assignee_email",
            "priority": "high"
        }
    ],
    "updated": [],
    "deleted": []
}
```

To update an existing task, update the `tasks.json` file as follows:

```json
{
    "created": [],
    "updated": [
        {
            "issue_id": "TASK-123",
            "mut_task": {
                "summary": "Updated task summary",
                "description": "Updated description",
                "type": "task",
                "assignee": "new_assignee_email",
                "priority": "high"
            }
        }
    ],
    "deleted": []
}
```

To delete a task, update the `tasks.json` file as follows:

```json
{
    "created": [],
    "updated": [],
    "deleted": [
        "TASK-124"
    ]
}
```

Run the application to process the tasks.

## Future Plans

- **Enhanced Error Handling**: Improve error handling and logging throughout the application.
- **Unit Tests**: Add comprehensive unit tests for all modules.
- **Configurable Task Attributes**: Allow more customizable task attributes based on user requirements.
- **Continuous Integration**: Set up CI/CD pipelines for automated testing and deployment.
- **Additional API Endpoints**: Expand functionality to cover more Yandex Tracker API endpoints.

## Contributing

Contributions are welcome! Please open an issue or submit a pull request on GitHub.

## License

This project is licensed under the MIT License.

## Contact

For questions or suggestions, please contact Svyatoslav Sporyhin at svyat1996@gmail.com.<|MERGE_RESOLUTION|>--- conflicted
+++ resolved
@@ -1,10 +1,6 @@
 # Yandex Tracker API Integration
 
-<<<<<<< HEAD
 **Version: 0.1.2**
-=======
-**Version: 0.1.1**
->>>>>>> 46831af6
 
 Author: Svyatoslav Sporyhin  
 Email: svyat1996@gmail.com
